# Copyright Lee Group 2019
# Author: Ryan-Rhys Griffiths (Modified by Alex Aldrick)
"""
This module contains the code for benchmarking heteroscedastic Bayesian Optimisation on a 1D toy problem.
"""

import matplotlib.pyplot as plt
from matplotlib.ticker import MaxNLocator
import numpy as np

from acquisition_functions import heteroscedastic_expected_improvement, heteroscedastic_propose_location, \
    my_propose_location, my_expected_improvement, augmented_expected_improvement, \
    heteroscedastic_augmented_expected_improvement
from objective_functions import linear_sin_noise, max_sin_noise_objective

if __name__ == '__main__':

    modification = True  # Switches between sin(x) - False and sin(x) + 0.05x - True
    coefficient = 0.2  # tunes the relative size of the maxima in the function (used when modification = True)

    # Number of iterations
    random_trials = 10
    bayes_opt_iters = 5

    # We perform random trials of Bayesian Optimisation

    rand_running_sum = np.zeros(bayes_opt_iters)
    rand_squares = np.zeros(bayes_opt_iters)
    homo_running_sum = np.zeros(bayes_opt_iters)
    homo_squares = np.zeros(bayes_opt_iters)  # Following the single-pass estimator given on pg. 192 of mathematics for machine learning
    hetero_running_sum = np.zeros(bayes_opt_iters)
    hetero_squares = np.zeros(bayes_opt_iters)
    aug_running_sum = np.zeros(bayes_opt_iters)
    aug_squares = np.zeros(bayes_opt_iters)
    aug_het_running_sum = np.zeros(bayes_opt_iters)
    aug_het_squares = np.zeros(bayes_opt_iters)

    # We compute the objective corresponding to aleatoric noise only

    homo_noise_running_sum = np.zeros(bayes_opt_iters)
    homo_noise_squares = np.zeros(
        bayes_opt_iters)  # Following the single-pass estimator given on pg. 192 of mathematics for machine learning
    hetero_noise_running_sum = np.zeros(bayes_opt_iters)
    hetero_noise_squares = np.zeros(bayes_opt_iters)
    aug_noise_running_sum = np.zeros(bayes_opt_iters)
    aug_noise_squares = np.zeros(bayes_opt_iters)
    aug_het_noise_running_sum = np.zeros(bayes_opt_iters)
    aug_het_noise_squares = np.zeros(bayes_opt_iters)

    for i in range(random_trials):  # random trials to get average across x number of trials

        numpy_seed = i + 62
        np.random.seed(numpy_seed)

        noise_coeff = 0.25  # noise coefficient will be noise(X) will be linear e.g. 0.2 * X
        bounds = np.array([0, 10]).reshape(-1, 1)  # bounds of the Bayesian Optimisation problem.

        #  Initial noisy data points sampled uniformly at random from the input space.

        init_num_samples = 3  # all un-named plots were 33 initial samples
<<<<<<< HEAD
        X_init = np.random.uniform(0, 10, init_num_samples).reshape(-1, 1)  # sample points at random from the bounds to initialise with
=======
        X_init = np.random.uniform(0, 10, init_num_samples).reshape(-1,
                                                                    1)  # sample 7 points at random from the bounds to initialise with
>>>>>>> c31ddb00
        plot_sample = np.linspace(0, 10, 50).reshape(-1, 1)  # samples for plotting purposes

        Y_init = linear_sin_noise(X_init, noise_coeff, plot_sample, coefficient, modification, fplot=False)

        # Initialize samples
        homo_X_sample = X_init.reshape(-1, 1)
        homo_Y_sample = Y_init.reshape(-1, 1)
        het_X_sample = X_init.reshape(-1, 1)
        het_Y_sample = Y_init.reshape(-1, 1)
        aug_X_sample = X_init.reshape(-1, 1)
        aug_Y_sample = Y_init.reshape(-1, 1)
        aug_het_X_sample = X_init.reshape(-1, 1)
        aug_het_Y_sample = Y_init.reshape(-1, 1)

        # initial GP hypers

        l_init = 1.0
        sigma_f_init = 1.0
        noise = 1.0  # need to be careful about how we set this because it's not currently being optimised in the code (see reviewer comment)
        l_noise_init = 1.0
        sigma_f_noise_init = 1.0
        gp2_noise = 1.0
        num_iters = 10
        sample_size = 100

        rand_best_so_far = - 300  # value to beat
        homo_best_so_far = -300
        het_best_so_far = -300
        aug_best_so_far = -300
        aug_het_best_so_far = -300
        rand_obj_val_list = []
        homo_obj_val_list = []
        het_obj_val_list = []
        aug_obj_val_list = []
        aug_het_obj_val_list = []
        homo_noise_val_list = []
        het_noise_val_list = []
        aug_noise_val_list = []
        aug_het_noise_val_list = []

        for i in range(bayes_opt_iters):
            # number of BO iterations i.e. number of times sampled from black-box function using the acquisition function.
            # random sampling first
            # take random point from uniform distribution
            rand_X_next = np.random.uniform(0, 10)  # this just takes X not the sin function itself
            # check if random point's Y value is better than best so far
            rand_composite_obj_val, rand_noise_val = max_sin_noise_objective(rand_X_next, noise_coeff, coefficient,
                                                                             modification, fplot=False)
            if rand_composite_obj_val > rand_best_so_far:
                rand_best_so_far = rand_composite_obj_val
                rand_obj_val_list.append(rand_composite_obj_val)
            else:
                rand_obj_val_list.append(rand_best_so_far)
            # if yes, save it, if no, save best so far into list of best y-value per iteration in rand_composite_obj_val

            print(i)

            # Obtain next sampling point from the acquisition function (expected_improvement)

            homo_X_next = my_propose_location(my_expected_improvement, homo_X_sample, homo_Y_sample, noise, l_init,
                                              sigma_f_init, bounds, plot_sample, n_restarts=3, min_val=300)

            # Obtain next noisy sample from the objective function
            homo_Y_next = linear_sin_noise(homo_X_next, noise_coeff, plot_sample, coefficient, modification,
                                           fplot=False)
            homo_composite_obj_val, homo_noise_val = max_sin_noise_objective(homo_X_next, noise_coeff, coefficient,
                                                                             modification, fplot=False)
            # if the new Y-value is better than our best so far, save it as best so far and append it to best Y-values list in *_composite_obj_val
            if homo_composite_obj_val > homo_best_so_far:
                homo_best_so_far = homo_composite_obj_val
                homo_obj_val_list.append(homo_composite_obj_val)
            else:
                homo_obj_val_list.append(homo_best_so_far)

            # Add sample to previous samples
            homo_X_sample = np.vstack((homo_X_sample, homo_X_next))
            homo_Y_sample = np.vstack((homo_Y_sample, homo_Y_next))

            # Obtain next sampling point from the het acquisition function (ANPEI)

            het_X_next = heteroscedastic_propose_location(heteroscedastic_expected_improvement, het_X_sample,
                                                          het_Y_sample, noise, l_init, sigma_f_init, l_noise_init,
                                                          sigma_f_noise_init, gp2_noise, num_iters, sample_size, bounds,
                                                          plot_sample, n_restarts=3, min_val=300)

            # Obtain next noisy sample from the objective function
            het_Y_next = linear_sin_noise(het_X_next, noise_coeff, plot_sample, coefficient, modification, fplot=False)
            het_composite_obj_val, het_noise_val = max_sin_noise_objective(het_X_next, noise_coeff, coefficient,
                                                                           modification, fplot=False)

            if het_composite_obj_val > het_best_so_far:
                het_best_so_far = het_composite_obj_val
                het_obj_val_list.append(het_composite_obj_val)
            else:
                het_obj_val_list.append(het_best_so_far)

            # Add sample to previous samples
            het_X_sample = np.vstack((het_X_sample, het_X_next))
            het_Y_sample = np.vstack((het_Y_sample, het_Y_next))

            # Obtain next sampling point from the augmented expected improvement (AEI)

            aug_X_next = my_propose_location(augmented_expected_improvement, aug_X_sample, aug_Y_sample, noise,l_init, sigma_f_init, bounds, plot_sample, n_restarts=3, min_val=300)


            # Obtain next noisy sample from the objective function
            aug_Y_next = linear_sin_noise(aug_X_next, noise_coeff, plot_sample, coefficient, modification, fplot=False)
            aug_composite_obj_val, aug_noise_val = max_sin_noise_objective(aug_X_next, noise_coeff, coefficient, modification, fplot=False)

            if aug_composite_obj_val > aug_best_so_far:
                aug_best_so_far = aug_composite_obj_val
                aug_obj_val_list.append(aug_composite_obj_val)
            else:
                aug_obj_val_list.append(aug_best_so_far)

            # Add sample to previous sample
            aug_X_sample = np.vstack((aug_X_sample, aug_X_next))
            aug_Y_sample = np.vstack((aug_Y_sample, aug_Y_next))

            # Obtain next sampling point from the heteroscedastic augmented expected improvement (het-AEI)

            aug_het_X_next = heteroscedastic_propose_location(heteroscedastic_augmented_expected_improvement, aug_het_X_sample,aug_het_Y_sample, noise, l_init, sigma_f_init, l_noise_init, sigma_f_noise_init, gp2_noise, num_iters, sample_size, bounds, plot_sample, n_restarts=3, min_val=300)

            # Obtain next noisy sample from the objective function
            aug_het_Y_next = linear_sin_noise(aug_het_X_next, noise_coeff, plot_sample, coefficient, modification, fplot=False)
            aug_het_composite_obj_val, aug_het_noise_val = max_sin_noise_objective(aug_het_X_next, noise_coeff, coefficient, modification, fplot=False)

            if aug_het_composite_obj_val > aug_het_best_so_far:
                aug_het_best_so_far = aug_het_composite_obj_val
                aug_het_obj_val_list.append(aug_het_composite_obj_val)
            else:
                aug_het_obj_val_list.append(aug_het_best_so_far)

            # Add sample to previous sample
            aug_het_X_sample = np.vstack((aug_het_X_sample, aug_het_X_next))
            aug_het_Y_sample = np.vstack((aug_het_Y_sample, aug_het_Y_next))

        # adding the best values in order of iteration on top of each other element wise
        rand_running_sum += np.array(rand_obj_val_list)  # just the way to average out across all random trials
        rand_squares += np.array(rand_obj_val_list) ** 2  # likewise for errors
        homo_running_sum += np.array(homo_obj_val_list)
        homo_squares += np.array(homo_obj_val_list) ** 2
        hetero_running_sum += np.array(het_obj_val_list)
        hetero_squares += np.array(het_obj_val_list) ** 2
        aug_running_sum += np.array(aug_obj_val_list)
        aug_squares += np.array(aug_obj_val_list) ** 2
        aug_het_running_sum += np.array(aug_het_obj_val_list)
        aug_het_squares += np.array(aug_het_obj_val_list) ** 2

    rand_means = rand_running_sum / random_trials
    homo_means = homo_running_sum / random_trials
    hetero_means = hetero_running_sum / random_trials
    rand_errs = np.sqrt(rand_squares / random_trials - rand_means ** 2)
    homo_errs = np.sqrt(homo_squares / random_trials - homo_means ** 2)
    hetero_errs = np.sqrt(hetero_squares / random_trials - hetero_means ** 2)
    aug_means = aug_running_sum / random_trials
    aug_errs = np.sqrt(aug_squares / random_trials - aug_means ** 2)
    aug_het_means = aug_het_running_sum / random_trials
    aug_het_errs = np.sqrt(aug_het_squares / random_trials - aug_het_means ** 2)

    print('List of average random sampling values is: ' + str(rand_means))
    print('List of random sampling errors is:' + str(rand_errs))
    print('List of average homoscedastic values is: ' + str(homo_means))
    print('List of homoscedastic errors is: ' + str(homo_errs))
    print('List of average heteroscedastic values is ' + str(hetero_means))
    print('List of heteroscedastic errors is: ' + str(hetero_errs))
    print('List of average AEI values is: ' + str(aug_means))
    print('List of AEI errors is: ' + str(aug_errs))
    print('List of average het-AEI values is: ' + str(aug_het_means))
    print('List of het-AEI errors is: ' + str(aug_het_errs))

    iter_x = np.arange(1, bayes_opt_iters + 1)

    # clear figure from previous fplot returns if fiddling with form of function
    plt.cla()

    ax = plt.gca()
    ax.xaxis.set_major_locator(MaxNLocator(integer=True))
    plt.plot(iter_x, homo_means, color='r', label='Homoscedastic')
    plt.plot(iter_x, hetero_means, color='b', label='Heteroscedastic ANPEI')
    plt.plot(iter_x, rand_means, color='g', label='Random Sampling')
    plt.plot(iter_x, aug_means, color='c', label='Homoscedastic AEI')
    plt.plot(iter_x, aug_het_means, color='m', label='Heteroscedastic AEI')
    lower_rand = np.array(rand_means) - np.array(rand_errs)
    upper_rand = np.array(rand_means) + np.array(rand_errs)
    lower_homo = np.array(homo_means) - np.array(homo_errs)
    upper_homo = np.array(homo_means) + np.array(homo_errs)
    lower_hetero = np.array(hetero_means) - np.array(hetero_errs)
    upper_hetero = np.array(hetero_means) + np.array(hetero_errs)
    lower_aei = np.array(aug_means) - np.array(aug_errs)
    upper_aei = np.array(aug_means) + np.array(aug_errs)
    lower_het_aei = np.array(aug_het_means) - np.array(aug_het_errs)
    upper_het_aei = np.array(aug_het_means) + np.array(aug_het_errs)

#    plt.errorbar(iter_x, homo_means, yerr=np.concatenate((homo_means - lower_homo, upper_homo - homo_means)).reshape((2,5)), color='r', label='Homoscedastic', capsize=5)
#    plt.errorbar(iter_x, hetero_means, yerr=np.concatenate((hetero_means - lower_hetero, upper_hetero - hetero_means)).reshape((2,5)), color='b', label='Heteroscedastic ANPEI', capsize=5)
#    plt.errorbar(iter_x, rand_means, yerr=np.concatenate((rand_means - lower_rand, upper_rand - rand_means)).reshape((2,5)), color='g', label='Random Sampling', capsize=5)
#    plt.errorbar(iter_x, aug_means, yerr=np.concatenate((aug_means - lower_aei, upper_aei - aug_means)).reshape((2,5)), color='c', label='Homoscedastic AEI', capsize=5)
#    plt.errorbar(iter_x, aug_het_means, yerr=np.concatenate((aug_het_means - lower_het_aei, upper_het_aei - aug_het_means)).reshape((2,5)), color='m', label='Heteroscedastic AEI', capsize=5)
    plt.fill_between(iter_x, lower_homo, upper_homo, color='r', label='Homoscedastic', alpha=0.1)
    plt.fill_between(iter_x, lower_hetero, upper_hetero, color='b', label='Heteroscedastic ANPEI', alpha=0.1)
    plt.fill_between(iter_x, lower_rand, upper_rand, color='g', label='Random Sampling', alpha=0.1)
    plt.fill_between(iter_x, lower_aei, upper_aei, color='c', label='Homoscedastic AEI', alpha=0.1)
    plt.fill_between(iter_x, lower_het_aei, upper_het_aei, color='m', label='Heteroscedastic AEI', alpha=0.1)
    plt.title('Best Objective Function Value Found so Far')
    plt.xlabel('Number of Function Evaluations')
    plt.ylabel('Objective Function Value - Noise')
    plt.legend(loc=4)
    #plt.savefig('toy_figures/bayesopt_plot{}_iters_{}_random_trials_and_{}_coefficient_times_100_and_noise_coeff_times_'
    #            '100_of_{}_init_num_samples_of_{}_and_seed_{}'.format(bayes_opt_iters, random_trials,
    #                                                                 int(coefficient * 100), int(noise_coeff * 100),
    #                                                                init_num_samples, numpy_seed))
    plt.savefig('toy_figures/test')<|MERGE_RESOLUTION|>--- conflicted
+++ resolved
@@ -58,12 +58,8 @@
         #  Initial noisy data points sampled uniformly at random from the input space.
 
         init_num_samples = 3  # all un-named plots were 33 initial samples
-<<<<<<< HEAD
-        X_init = np.random.uniform(0, 10, init_num_samples).reshape(-1, 1)  # sample points at random from the bounds to initialise with
-=======
         X_init = np.random.uniform(0, 10, init_num_samples).reshape(-1,
                                                                     1)  # sample 7 points at random from the bounds to initialise with
->>>>>>> c31ddb00
         plot_sample = np.linspace(0, 10, 50).reshape(-1, 1)  # samples for plotting purposes
 
         Y_init = linear_sin_noise(X_init, noise_coeff, plot_sample, coefficient, modification, fplot=False)
